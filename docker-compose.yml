--- conflicted
+++ resolved
@@ -1,30 +1,26 @@
-version: '3'
-services:
-  postgres:
-    image: postgres:11
-  tests:
-    build: .
-    image: norm
-    depends_on:
-      - postgres
-    volumes:
-      - .:/usr/src/app
-    command: nimble test -c
-  test:
-    build: .
-    image: norm
-    depends_on:
-      - postgres
-    volumes:
-      - .:/usr/src/app
-    entrypoint: nim c -r
-  docs:
-<<<<<<< HEAD
-    image: nimlang/nim:0.20.0
-=======
-    build: .
-    image: norm
->>>>>>> 94cce2b0
-    volumes:
-      - .:/usr/src/app
-    command: "nim doc --project /usr/src/app/src/norm.nim"
+version: '3'
+services:
+  postgres:
+    image: postgres:11
+  tests:
+    build: .
+    image: norm
+    depends_on:
+      - postgres
+    volumes:
+      - .:/usr/src/app
+    command: nimble test -c
+  test:
+    build: .
+    image: norm
+    depends_on:
+      - postgres
+    volumes:
+      - .:/usr/src/app
+    entrypoint: nim c -r
+  docs:
+    build: .
+    image: norm
+    volumes:
+      - .:/usr/src/app
+    command: "nim doc --project /usr/src/app/src/norm.nim"